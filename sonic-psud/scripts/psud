--- conflicted
+++ resolved
@@ -149,15 +149,9 @@
 #
 # PSU status ===================================================================
 #
-
-<<<<<<< HEAD
-class PsuStatus(logger.Logger):
-    def __init__(self, psu, log_identifier):
-        super(PsuStatus, self).__init__(log_identifier)
-=======
 class PsuStatus(object):
     def __init__(self, logger, psu):
->>>>>>> 85070859
+
         self.psu = psu
         self.presence = True
         self.power_good = True
@@ -334,11 +328,7 @@
             power = try_get(psu.get_power)
 
         if index not in self.psu_status_dict:
-<<<<<<< HEAD
-            self.psu_status_dict[index] = PsuStatus(psu, SYSLOG_IDENTIFIER)
-=======
             self.psu_status_dict[index] = PsuStatus(self, psu)
->>>>>>> 85070859
 
         psu_status = self.psu_status_dict[index]
         set_led = False
